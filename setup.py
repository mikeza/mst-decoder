--- conflicted
+++ resolved
@@ -10,11 +10,7 @@
 
 setup(
         name='replay_classification',
-<<<<<<< HEAD
-        version='0.3.1',
-=======
-        version='0.2.3',
->>>>>>> ff68ace5
+        version='0.3.2',
         license='GPL-3.0',
         description=('Non-parametric categorization of replay content from'
                      ' multiunit spiking activity'),
