--- conflicted
+++ resolved
@@ -488,11 +488,7 @@
         if np.any(is_threshold):
             return state_probability.loc[is_threshold.argmax()].argmax()
         else:
-<<<<<<< HEAD
-            return np.nan
-=======
             return 'Unclassified'
->>>>>>> ff68ace5
 
     def predicted_state_probability(self):
         state_probability = self.state_probability()
